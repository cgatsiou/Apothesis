QMAKE_CXX.INCDIRS = \
    /usr/include/c++/7 \
    /usr/include/x86_64-linux-gnu/c++/7 \
    /usr/include/c++/7/backward \
    /usr/lib/gcc/x86_64-linux-gnu/7/include \
    /usr/local/include \
    /usr/lib/gcc/x86_64-linux-gnu/7/include-fixed \
    /usr/include/x86_64-linux-gnu \
    /usr/include
QMAKE_CXX.LIBDIRS = \
    /usr/lib/gcc/x86_64-linux-gnu/7 \
    /usr/lib/x86_64-linux-gnu \
    /usr/lib \
    /lib/x86_64-linux-gnu \
    /lib
QMAKE_CXX.QT_COMPILER_STDCXX = 201402L
QMAKE_CXX.QMAKE_GCC_MAJOR_VERSION = 7
QMAKE_CXX.QMAKE_GCC_MINOR_VERSION = 4
QMAKE_CXX.QMAKE_GCC_PATCH_VERSION = 0
QMAKE_CXX.COMPILER_MACROS = \
    QT_COMPILER_STDCXX \
    QMAKE_GCC_MAJOR_VERSION \
    QMAKE_GCC_MINOR_VERSION \
    QMAKE_GCC_PATCH_VERSION
<<<<<<< HEAD
QMAKE_LICHECK_TIMESTAMP = "Tue Dec 1"
QMAKE_DEFAULT_INCDIRS = \
=======
QMAKE_LICHECK_TIMESTAMP = "Tue Mar 22"
QMAKE_DEFAULT_INCDIRS = \
    /opt/intel/compilers_and_libraries_2017.1.132/linux/mkl/include \
    /opt/intel/compilers_and_libraries_2017.0.098/linux/mkl/include \
>>>>>>> b95d0e13
    /usr/include/c++/7 \
    /usr/include/c++/7/x86_64-suse-linux \
    /usr/include/c++/7/backward \
    /usr/lib64/gcc/x86_64-suse-linux/7/include \
    /usr/local/include \
    /usr/lib64/gcc/x86_64-suse-linux/7/include-fixed \
    /usr/x86_64-suse-linux/include \
    /usr/include
QMAKE_DEFAULT_LIBDIRS = \
    /usr/lib64/gcc/x86_64-suse-linux/7 \
    /usr/lib64 \
    /lib64 \
<<<<<<< HEAD
    /usr/x86_64-suse-linux/lib \
    /lib \
    /usr/lib
QMAKE_LICHECK_TIMESTAMP = "Mon Jan 4"
QMAKE_LICHECK_TIMESTAMP = "Tue Jan 5"
QMAKE_LICHECK_TIMESTAMP = "Wed Jan 6"
QMAKE_LICHECK_TIMESTAMP = "Thu Jan 14"
QMAKE_LICHECK_TIMESTAMP = "Fri Jan 15"
QMAKE_LICHECK_TIMESTAMP = "Tue Feb 2"
QMAKE_LICHECK_TIMESTAMP = "Wed Feb 3"
QMAKE_LICHECK_TIMESTAMP = "Sun Feb 7"
QMAKE_LICHECK_TIMESTAMP = "Mon Feb 8"
QMAKE_LICHECK_TIMESTAMP = "Thu Feb 11"
QMAKE_LICHECK_TIMESTAMP = "Sat Feb 13"
QMAKE_LICHECK_TIMESTAMP = "Mon Feb 15"
QMAKE_LICHECK_TIMESTAMP = "Sun Feb 21"
QMAKE_LICHECK_TIMESTAMP = "Mon Feb 22"
QMAKE_LICHECK_TIMESTAMP = "Sat Feb 27"
QMAKE_LICHECK_TIMESTAMP = "Sat Mar 6"
QMAKE_LICHECK_TIMESTAMP = "Wed Mar 10"
QMAKE_LICHECK_TIMESTAMP = "Fri Mar 12"
QMAKE_LICHECK_TIMESTAMP = "Sat Mar 13"
QMAKE_LICHECK_TIMESTAMP = "Sun Mar 14"
QMAKE_LICHECK_TIMESTAMP = "Fri Jun 11"
QMAKE_LICHECK_TIMESTAMP = "Sat Jun 12"
QMAKE_LICHECK_TIMESTAMP = "Sun Jun 13"
QMAKE_LICHECK_TIMESTAMP = "Mon Jun 28"
QMAKE_LICHECK_TIMESTAMP = "Fri Jul 2"
QMAKE_LICHECK_TIMESTAMP = "Tue Jul 6"
QMAKE_LICHECK_TIMESTAMP = "Fri Jul 9"
QMAKE_LICHECK_TIMESTAMP = "Thu Jul 15"
QMAKE_LICHECK_TIMESTAMP = "Sun Jul 18"
QMAKE_LICHECK_TIMESTAMP = "Tue Aug 31"
QMAKE_LICHECK_TIMESTAMP = "Wed Sep 1"
QMAKE_LICHECK_TIMESTAMP = "Sun Sep 5"
QMAKE_LICHECK_TIMESTAMP = "Mon Sep 6"
QMAKE_LICHECK_TIMESTAMP = "Tue Sep 7"
QMAKE_LICHECK_TIMESTAMP = "Sat Sep 11"
QMAKE_LICHECK_TIMESTAMP = "Tue Sep 14"
QMAKE_LICHECK_TIMESTAMP = "Thu Oct 6"
=======
    /opt/intel/compilers_and_libraries_2017.1.132/linux/tbb/lib/intel64_lin/gcc4.7 \
    /opt/intel/compilers_and_libraries_2017.1.132/linux/compiler/lib/intel64_lin \
    /opt/intel/compilers_and_libraries_2017.1.132/linux/mkl/lib/intel64_lin \
    /opt/intel/compilers_and_libraries_2017.0.098/linux/compiler/lib/intel64 \
    /opt/intel/compilers_and_libraries_2017.0.098/linux/mkl/lib/intel64 \
    /usr/x86_64-suse-linux/lib \
    /lib \
    /usr/lib
>>>>>>> b95d0e13
<|MERGE_RESOLUTION|>--- conflicted
+++ resolved
@@ -22,15 +22,6 @@
     QMAKE_GCC_MAJOR_VERSION \
     QMAKE_GCC_MINOR_VERSION \
     QMAKE_GCC_PATCH_VERSION
-<<<<<<< HEAD
-QMAKE_LICHECK_TIMESTAMP = "Tue Dec 1"
-QMAKE_DEFAULT_INCDIRS = \
-=======
-QMAKE_LICHECK_TIMESTAMP = "Tue Mar 22"
-QMAKE_DEFAULT_INCDIRS = \
-    /opt/intel/compilers_and_libraries_2017.1.132/linux/mkl/include \
-    /opt/intel/compilers_and_libraries_2017.0.098/linux/mkl/include \
->>>>>>> b95d0e13
     /usr/include/c++/7 \
     /usr/include/c++/7/x86_64-suse-linux \
     /usr/include/c++/7/backward \
@@ -42,55 +33,4 @@
 QMAKE_DEFAULT_LIBDIRS = \
     /usr/lib64/gcc/x86_64-suse-linux/7 \
     /usr/lib64 \
-    /lib64 \
-<<<<<<< HEAD
-    /usr/x86_64-suse-linux/lib \
-    /lib \
-    /usr/lib
-QMAKE_LICHECK_TIMESTAMP = "Mon Jan 4"
-QMAKE_LICHECK_TIMESTAMP = "Tue Jan 5"
-QMAKE_LICHECK_TIMESTAMP = "Wed Jan 6"
-QMAKE_LICHECK_TIMESTAMP = "Thu Jan 14"
-QMAKE_LICHECK_TIMESTAMP = "Fri Jan 15"
-QMAKE_LICHECK_TIMESTAMP = "Tue Feb 2"
-QMAKE_LICHECK_TIMESTAMP = "Wed Feb 3"
-QMAKE_LICHECK_TIMESTAMP = "Sun Feb 7"
-QMAKE_LICHECK_TIMESTAMP = "Mon Feb 8"
-QMAKE_LICHECK_TIMESTAMP = "Thu Feb 11"
-QMAKE_LICHECK_TIMESTAMP = "Sat Feb 13"
-QMAKE_LICHECK_TIMESTAMP = "Mon Feb 15"
-QMAKE_LICHECK_TIMESTAMP = "Sun Feb 21"
-QMAKE_LICHECK_TIMESTAMP = "Mon Feb 22"
-QMAKE_LICHECK_TIMESTAMP = "Sat Feb 27"
-QMAKE_LICHECK_TIMESTAMP = "Sat Mar 6"
-QMAKE_LICHECK_TIMESTAMP = "Wed Mar 10"
-QMAKE_LICHECK_TIMESTAMP = "Fri Mar 12"
-QMAKE_LICHECK_TIMESTAMP = "Sat Mar 13"
-QMAKE_LICHECK_TIMESTAMP = "Sun Mar 14"
-QMAKE_LICHECK_TIMESTAMP = "Fri Jun 11"
-QMAKE_LICHECK_TIMESTAMP = "Sat Jun 12"
-QMAKE_LICHECK_TIMESTAMP = "Sun Jun 13"
-QMAKE_LICHECK_TIMESTAMP = "Mon Jun 28"
-QMAKE_LICHECK_TIMESTAMP = "Fri Jul 2"
-QMAKE_LICHECK_TIMESTAMP = "Tue Jul 6"
-QMAKE_LICHECK_TIMESTAMP = "Fri Jul 9"
-QMAKE_LICHECK_TIMESTAMP = "Thu Jul 15"
-QMAKE_LICHECK_TIMESTAMP = "Sun Jul 18"
-QMAKE_LICHECK_TIMESTAMP = "Tue Aug 31"
-QMAKE_LICHECK_TIMESTAMP = "Wed Sep 1"
-QMAKE_LICHECK_TIMESTAMP = "Sun Sep 5"
-QMAKE_LICHECK_TIMESTAMP = "Mon Sep 6"
-QMAKE_LICHECK_TIMESTAMP = "Tue Sep 7"
-QMAKE_LICHECK_TIMESTAMP = "Sat Sep 11"
-QMAKE_LICHECK_TIMESTAMP = "Tue Sep 14"
-QMAKE_LICHECK_TIMESTAMP = "Thu Oct 6"
-=======
-    /opt/intel/compilers_and_libraries_2017.1.132/linux/tbb/lib/intel64_lin/gcc4.7 \
-    /opt/intel/compilers_and_libraries_2017.1.132/linux/compiler/lib/intel64_lin \
-    /opt/intel/compilers_and_libraries_2017.1.132/linux/mkl/lib/intel64_lin \
-    /opt/intel/compilers_and_libraries_2017.0.098/linux/compiler/lib/intel64 \
-    /opt/intel/compilers_and_libraries_2017.0.098/linux/mkl/lib/intel64 \
-    /usr/x86_64-suse-linux/lib \
-    /lib \
-    /usr/lib
->>>>>>> b95d0e13
+    /lib64 