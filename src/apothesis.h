    //============================================================================
//    Apothesis: A kinetic Monte Calro (KMC) code for deposotion processes.
//    Copyright (C) 2019  Nikolaos (Nikos) Cheimarios
//    This program is free software: you can redistribute it and/or modify
//    it under the terms of the GNU General Public License as published by
//    the Free Software Foundation, either version 3 of the License, or
//    (at your option) any later version.

//    This program is distributed in the hope that it will be useful,
//    but WITHOUT ANY WARRANTY; without even the implied warranty of
//    MERCHANTABILITY or FITNESS FOR A PARTICULAR PURPOSE.  See the
//    GNU General Public License for more details.

//    You should have received a copy of the GNU General Public License
//    along with this program.  If not, see <https://www.gnu.org/licenses/>.
//============================================================================

#ifndef KMC_H
#define KMC_H

#include <map>
#include <list>
#include <vector>
#include <string>
#include <functional>
#include <set>
#include <valarray>
#include "species_new.h"
#include "species/species.h"


#define EXIT { printf("Apothesis terminated. \n"); exit( EXIT_FAILURE ); }

using namespace std;

/** The basic class of the kinetic monte carlo code. */

namespace Utils{ class ErrorHandler; class Parameters; class Properties; }
namespace SurfaceTiles{ class Site; }
namespace MicroProcesses { class Process; class Adsorption; class Desorption; class Diffusion; class SurfaceReaction; }
namespace RandomGen { class RandomGenerator; }

class Lattice;
class IO;
class Reader;

class Apothesis
{
public:
    Apothesis( int argc, char* argv[] );
    virtual ~Apothesis();

    /// Pointers to the classes that will share the common space i.e. the "pointer"
    /// Pointer to the input/output class
    IO* pIO;

    /// Ponter to the read class
    Reader* pReader;

    /// Pointer to the lattice class
    Lattice* pLattice;

    /// Pointer to the error class
    Utils::ErrorHandler* pErrorHandler;

    /// Pointer to the paramters class
    Utils::Parameters* pParameters;

    /// Pointer to the properties class
    Utils::Properties* pProperties;

    /// Random generator
    RandomGen::RandomGenerator *pRandomGen;

    /// Intialization of the KMC method. For example here the processes to be performed
    /// as these are written in the input file are constcucted through the factory method
    void init();

    /// Perform the KMC iteratios
    void exec();

    /// Function to log to output file whether a parameter is properly read
    void logSuccessfulRead(bool read, string parameter);

    /// Return access to list of species
    map<string, Species*> getAllSpecies();

    // Return species
    Species* getSpecies(string species);

    /// Return normalized probabilities of each process
    vector<double> calculateProbabilities(vector<MicroProcesses::Process*>);

    /// Return access to IO pointer
    inline IO* getIOPointer() { return pIO; }

    inline void setDebugMode(bool ifDebug) { m_debugMode = ifDebug;}
    bool getDebugMode() { return m_debugMode; }

    /// Return number of species
    int getNumSpecies();

private:
    /// The process map which holds all the processes and the sites that each can be performed.
    map< MicroProcesses::Process*, set< SurfaceTiles::Site* > > m_processMap;

    //This holds the process and the list of sites that can be performed.
    //This should replace m_processMap.
    //Have to check if string is the name of the process or should we put
    //set is log(n) in insert and delete and log(1) for delete
    // "Adsorption:CuAMD" must be a name of a process because we want to be able to do
    // m_procMap["Adsorption:CuAMD"]->addSite(Site);
    map< string, set< int > > m_procMap;

    //The map holding all tbe species. The int is the same as the ID of the species.
    // e.g Assuming the user has procided CuAMD, H2, SiH4, SiH2
    // then m_speciesMAP[ 0 ]= > CuAMD
    //      m_speciesMAP[ 1 ]= > H2
    //      m_speciesMAP[ 2 ]= > SiH4
    //      m_speciesMAP[ 3 ]= > SiH2
    map< int, species_new* > m_speciesMap;

    // Hold the name and the stichiometric coeficient of the reactants in the surface reactions
    // The elements of the vector can be accessed through thr id of the species.

    // e.g. 2CuAMD + 2H2 => ...
    // e.g. CuAMD + S => ...
    // CuAMD: 0
    // H2: 1
    // S: 2
    // e.g. Reaction_0: 2 2 0 0 0 0 0 0 etc.
    //      Reaction_1: 1 0 1 0 0 0 0 0 etc.
    // m_surfReactionsMap[ 0 ] -> will return the stoichiometric coeff for this reactions.
    map< string, valarray<int> > m_surfReacMap;

    // Same as m_surfReacMap holding the procudts. The string should be the same.
    map< string, valarray<int> > m_surfProdMap;

    /// The number of flags given by the user
    int m_iArgc;

    /// The flags given by the user
    char** m_vcArgv;

    // map of species
    map<string, Species*> m_species;

    // Set debug mode
    bool m_debugMode;

    /// number of species
    int m_nSpecies;

<<<<<<< HEAD
    //
    double m_dRTot;
    double m_dEndTime; // = 0.01;
    double m_dProcTime;
    double m_dProcRate; // = 0.0;
    double m_dt; // = 0.0;
    double m_dRandom; // = 0;
    double m_dSum; // = 0.0;
    int m_iSiteNum; // = 0;
    int n;

=======
    /// Simulation time
    long double m_time;

    /// Iterations 
    unsigned int m_iter;

    /// Write frequency
    int m_writeFrequency;
>>>>>>> b95d0e13
};

#endif // KMC_H<|MERGE_RESOLUTION|>--- conflicted
+++ resolved
@@ -151,7 +151,6 @@
     /// number of species
     int m_nSpecies;
 
-<<<<<<< HEAD
     //
     double m_dRTot;
     double m_dEndTime; // = 0.01;
@@ -162,17 +161,6 @@
     double m_dSum; // = 0.0;
     int m_iSiteNum; // = 0;
     int n;
-
-=======
-    /// Simulation time
-    long double m_time;
-
-    /// Iterations 
-    unsigned int m_iter;
-
-    /// Write frequency
-    int m_writeFrequency;
->>>>>>> b95d0e13
 };
 
 #endif // KMC_H