--- conflicted
+++ resolved
@@ -52,7 +52,6 @@
     inline double getPressure() { return m_dP; }
 
     /// Set the total number of KMC iterations
-<<<<<<< HEAD
    // inline void setIterations( int iter ) { m_iIter = iter; }
 
     /// Set the total time for KMC
@@ -60,18 +59,6 @@
 
     /// Get the total time
     inline double getEndTime() { return m_dTime; }
-=======
-    inline void setTime( double time ) 
-    {
-      m_time = time; 
-    }
-
-    /// Set the total number of KMC iterations
-    inline long double getTime() 
-    {
-      return m_time; 
-    }
->>>>>>> b95d0e13
 
     /// The Avogadro number.
     const double dAvogadroNum = 6.022141793e+23;
