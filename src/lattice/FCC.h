--- conflicted
+++ resolved
@@ -66,30 +66,15 @@
 
     void buildSteps(int, int, int){}
 
-<<<<<<< HEAD
 protected:
     /// Build the first neighbours for the FCC(100) lattice.
     void mf_neigh_100();
-=======
-    void updateNeighbours(Site* s);
-
-  protected:
->>>>>>> b95d0e13
 
     /// Build the first neighbours for the FCC(110) lattice.
     void mf_neigh_110();
 
-<<<<<<< HEAD
     /// Build the first neighbours for the FCC(111) lattice.
     void mf_neigh_111();
 };
-=======
-  private:
-    bool m_hasSteps = false;
-  
-    vector<int> m_stepInfo;
-
-  };
->>>>>>> b95d0e13
 
 #endif // LATTICE_H